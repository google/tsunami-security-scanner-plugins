service_default_credentials {
  service_name: "cassandra"
  # https://cassandra.apache.org/doc/latest/cassandra/operating/security.html#operation-roles
  default_usernames: "cassandra"
  default_passwords: "cassandra"
}
service_default_credentials {
  service_name: "redis"
  # https://redis.io/topics/acl
  default_usernames: "default"
  default_passwords: ""
}
service_default_credentials {
  service_name: "postgresql"
  # https://serverfault.com/a/325596
  default_usernames: "postgres"
  default_passwords: ""
  default_passwords: "postgres"
}
service_default_credentials {
  service_name: "mysql"
  # https://dev.mysql.com/doc/refman/8.0/en/default-privileges.html
  default_usernames: "root"
  default_passwords: ""
}
service_default_credentials {
  service_name: "ms-sql-s"
  # https://docs.microsoft.com/en-us/azure/azure-sql/virtual-machines/windows/security-considerations-best-practices#manage-accounts
  default_usernames: "sa"
  default_passwords: ""
}
service_default_credentials {
  service_name: "mongod"
  # https://docs.mongodb.com/manual/tutorial/create-users
  default_usernames: "myUserAdmin"
  default_passwords: ""
}
service_default_credentials {
  service_name: "wordpress"
  # https://varyingvagrantvagrants.org/docs/en-US/default-credentials/
  default_usernames: "admin"
  default_passwords: "password"
}
service_default_credentials {
  service_name: "jenkins"
  # jenkins allows open access to its control panel
  default_usernames: ""
  default_passwords: ""
}
# NOTE The default credential will be used only if the fingerprint phase correctly recognizes grafana
service_default_credentials {
  service_name: "grafana"
  # https://grafana.com/docs/grafana/latest/setup-grafana/sign-in-to-grafana/
  # or https://github.com/grafana/grafana/blob/19cd7dbae1b994130cabb3bd42e34effc369458e/conf/defaults.ini#L303-L306
  default_usernames: "admin"
  default_passwords: "admin"
}
service_default_credentials {
  service_name: "rstudio"
  default_usernames: "rstudio"
  default_passwords: "rstudio"
}
service_default_credentials {
  service_name: "rabbitmq"
  default_usernames: "guest"
  default_passwords: "guest"
}

service_default_credentials {
  service_name: "mlflow"
  default_usernames: "user_a"
  default_passwords: "password_a"
  default_usernames: "user_b"
  default_passwords: "password_b"
  default_usernames: "admin"
  default_passwords: "password"
  default_usernames: "username"
  default_passwords: "password"
}

service_default_credentials {
  service_name: "zenml"
  default_usernames: "default"
  default_passwords: ""
}

service_default_credentials {
<<<<<<< HEAD
  service_name: "kubeflow"
  default_usernames: "user@example.com"
  default_passwords: "12341234"
=======
  service_name: "argocd"
  default_usernames: "admin"
  default_passwords: "Password1!"
  default_passwords: "password"
  default_passwords: "YOUR-PASSWORD-HERE"
>>>>>>> e02446cb
}<|MERGE_RESOLUTION|>--- conflicted
+++ resolved
@@ -85,15 +85,15 @@
 }
 
 service_default_credentials {
-<<<<<<< HEAD
-  service_name: "kubeflow"
-  default_usernames: "user@example.com"
-  default_passwords: "12341234"
-=======
   service_name: "argocd"
   default_usernames: "admin"
   default_passwords: "Password1!"
   default_passwords: "password"
   default_passwords: "YOUR-PASSWORD-HERE"
->>>>>>> e02446cb
+}
+
+service_default_credentials {
+  service_name: "kubeflow"
+  default_usernames: "user@example.com"
+  default_passwords: "12341234"
 }