--- conflicted
+++ resolved
@@ -284,10 +284,7 @@
     checkForZenMl(detectedSoftware, networkService, startingUrl);
     checkForArgoCd(detectedSoftware, networkService, startingUrl);
     checkForKubeflow(detectedSoftware, networkService, startingUrl);
-<<<<<<< HEAD
     checkForAirbyte(detectedSoftware, networkService, startingUrl);
-=======
->>>>>>> ef3f4235
     return ImmutableSet.copyOf(detectedSoftware);
   }
 
@@ -437,13 +434,7 @@
       if (loginPageResponse
           .bodyString()
           .get()
-<<<<<<< HEAD
-          .contains(
-              "<button type=\"submit\" class=\"button block is-primary\">Sign in with"
-                  + " Dex</button>")) {
-=======
           .contains("<title>dex</title>")) {
->>>>>>> ef3f4235
         software.add(
             DetectedSoftware.builder()
                 .setSoftwareIdentity(SoftwareIdentity.newBuilder().setSoftware("kubeflow").build())
@@ -455,7 +446,6 @@
       logger.atWarning().withCause(e).log("Unable to query '%s'.", loginUrl);
     }
   }
-<<<<<<< HEAD
   
   private void checkForAirbyte(
       Set<DetectedSoftware> software, NetworkService networkService, String startingUrl) {
@@ -490,6 +480,4 @@
       logger.atWarning().withCause(e).log("Unable to query '%s'.", rootUrl);
     }
   }
-=======
->>>>>>> ef3f4235
 }