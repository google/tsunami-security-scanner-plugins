plugins {
    id 'java'
}

group = 'com.google.tsunami'
version = '1.0-SNAPSHOT'

repositories {
    maven { // The google mirror is less flaky than mavenCentral()
        url = 'https://maven-central.storage-download.googleapis.com/repos/central/data/'
    }
    mavenCentral()
    mavenLocal()
}



dependencies {
    implementation "com.google.auto.value:auto-value-annotations:1.11.0"
    implementation("com.google.tsunami:tsunami-common") {
      version { branch = "stable" }
    }
<<<<<<< HEAD

    // Log stacktrace to console when test fails.
    test {
        testLogging {
            exceptionFormat = 'full'
            showExceptions = true
            showCauses = true
            showStackTraces = true
        }
        maxHeapSize = '1500m'
    }
}

ext {
    okhttpVersion = '3.12.0'
    autoValueVersion = '1.7'
    tsunamiVersion = 'latest.release'
    junitVersion = '4.13.1'
    mockitoVersion = '2.28.2'
    truthVersion = '1.0.1'
    guiceVersion = '4.2.3'
}

dependencies {
    implementation "com.google.auto.value:auto-value-annotations:${autoValueVersion}"
    implementation "com.google.tsunami:tsunami-common:${tsunamiVersion}"
    implementation "com.google.tsunami:tsunami-plugin:${tsunamiVersion}"
    implementation "com.google.tsunami:tsunami-proto:${tsunamiVersion}"
    annotationProcessor "com.google.auto.value:auto-value:${autoValueVersion}"

    testImplementation "junit:junit:${junitVersion}"
    testImplementation "org.mockito:mockito-core:${mockitoVersion}"
    testImplementation "com.google.inject:guice:${guiceVersion}"
    testImplementation "com.google.truth:truth:${truthVersion}"
    testImplementation "com.google.inject.extensions:guice-testlib:${guiceVersion}"
    testImplementation "com.google.truth.extensions:truth-java8-extension:${truthVersion}"
    testImplementation "com.google.truth.extensions:truth-proto-extension:${truthVersion}"
    testImplementation "com.squareup.okhttp3:mockwebserver:${okhttpVersion}"
=======
    implementation("com.google.tsunami:tsunami-plugin") {
      version { branch = "stable" }
    }
    implementation("com.google.tsunami:tsunami-proto") {
      version { branch = "stable" }
    }
    annotationProcessor "com.google.auto.value:auto-value:1.11.0"

    testImplementation "junit:junit:4.13.2"
    testImplementation "org.mockito:mockito-core:5.18.0"
    testImplementation "com.google.truth:truth:1.4.4"
    testImplementation "com.google.truth.extensions:truth-java8-extension:1.4.4"
    testImplementation "com.google.truth.extensions:truth-proto-extension:1.4.4"
    testImplementation "com.squareup.okhttp3:mockwebserver:3.12.0"

    implementation "org.jsoup:jsoup:1.9.2"
>>>>>>> d6df1e84
}<|MERGE_RESOLUTION|>--- conflicted
+++ resolved
@@ -13,53 +13,11 @@
     mavenLocal()
 }
 
-
-
 dependencies {
     implementation "com.google.auto.value:auto-value-annotations:1.11.0"
     implementation("com.google.tsunami:tsunami-common") {
       version { branch = "stable" }
     }
-<<<<<<< HEAD
-
-    // Log stacktrace to console when test fails.
-    test {
-        testLogging {
-            exceptionFormat = 'full'
-            showExceptions = true
-            showCauses = true
-            showStackTraces = true
-        }
-        maxHeapSize = '1500m'
-    }
-}
-
-ext {
-    okhttpVersion = '3.12.0'
-    autoValueVersion = '1.7'
-    tsunamiVersion = 'latest.release'
-    junitVersion = '4.13.1'
-    mockitoVersion = '2.28.2'
-    truthVersion = '1.0.1'
-    guiceVersion = '4.2.3'
-}
-
-dependencies {
-    implementation "com.google.auto.value:auto-value-annotations:${autoValueVersion}"
-    implementation "com.google.tsunami:tsunami-common:${tsunamiVersion}"
-    implementation "com.google.tsunami:tsunami-plugin:${tsunamiVersion}"
-    implementation "com.google.tsunami:tsunami-proto:${tsunamiVersion}"
-    annotationProcessor "com.google.auto.value:auto-value:${autoValueVersion}"
-
-    testImplementation "junit:junit:${junitVersion}"
-    testImplementation "org.mockito:mockito-core:${mockitoVersion}"
-    testImplementation "com.google.inject:guice:${guiceVersion}"
-    testImplementation "com.google.truth:truth:${truthVersion}"
-    testImplementation "com.google.inject.extensions:guice-testlib:${guiceVersion}"
-    testImplementation "com.google.truth.extensions:truth-java8-extension:${truthVersion}"
-    testImplementation "com.google.truth.extensions:truth-proto-extension:${truthVersion}"
-    testImplementation "com.squareup.okhttp3:mockwebserver:${okhttpVersion}"
-=======
     implementation("com.google.tsunami:tsunami-plugin") {
       version { branch = "stable" }
     }
@@ -70,11 +28,10 @@
 
     testImplementation "junit:junit:4.13.2"
     testImplementation "org.mockito:mockito-core:5.18.0"
+    testImplementation "com.google.inject:guice:4.2.3"
+    testImplementation "com.google.inject.extensions:guice-testlib:4.2.3"
     testImplementation "com.google.truth:truth:1.4.4"
     testImplementation "com.google.truth.extensions:truth-java8-extension:1.4.4"
     testImplementation "com.google.truth.extensions:truth-proto-extension:1.4.4"
     testImplementation "com.squareup.okhttp3:mockwebserver:3.12.0"
-
-    implementation "org.jsoup:jsoup:1.9.2"
->>>>>>> d6df1e84
 }