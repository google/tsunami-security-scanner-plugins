/*
 * Copyright 2025 Google LLC
 *
 * Licensed under the Apache License, Version 2.0 (the "License");
 * you may not use this file except in compliance with the License.
 * You may obtain a copy of the License at
 *
 * http://www.apache.org/licenses/LICENSE-2.0
 *
 * Unless required by applicable law or agreed to in writing, software
 * distributed under the License is distributed on an "AS IS" BASIS,
 * WITHOUT WARRANTIES OR CONDITIONS OF ANY KIND, either express or implied.
 * See the License for the specific language governing permissions and
 * limitations under the License.
 */

package com.google.tsunami.plugins.detectors.comfyui.exposed;

import static com.google.common.base.Preconditions.checkNotNull;
import static com.google.common.collect.ImmutableList.toImmutableList;

import com.google.common.annotations.VisibleForTesting;
import com.google.common.collect.ImmutableList;
import com.google.common.flogger.GoogleLogger;
import com.google.protobuf.util.Timestamps;
import com.google.tsunami.common.data.NetworkServiceUtils;
import com.google.tsunami.common.net.http.HttpClient;
import com.google.tsunami.common.net.http.HttpHeaders;
import com.google.tsunami.common.net.http.HttpRequest;
import com.google.tsunami.common.net.http.HttpResponse;
import com.google.tsunami.common.net.http.HttpStatus;
import com.google.tsunami.common.time.UtcClock;
import com.google.tsunami.plugin.PluginType;
import com.google.tsunami.plugin.VulnDetector;
import com.google.tsunami.plugin.annotations.PluginInfo;
import com.google.tsunami.proto.DetectionReport;
import com.google.tsunami.proto.DetectionReportList;
import com.google.tsunami.proto.DetectionStatus;
import com.google.tsunami.proto.NetworkService;
import com.google.tsunami.proto.Severity;
import com.google.tsunami.proto.TargetInfo;
import com.google.tsunami.proto.Vulnerability;
import com.google.tsunami.proto.VulnerabilityId;
import java.io.IOException;
import java.time.Clock;
import java.time.Instant;
import java.util.regex.Pattern;
import javax.inject.Inject;
import org.jsoup.Jsoup;
import org.jsoup.nodes.Document;

/** A Tsunami plugin that detects an exposed instance of ComfyUI. */
@PluginInfo(
    type = PluginType.VULN_DETECTION,
    name = "ComfyUI_exposedUI",
    version = "0.1",
    description = "This plugin detects an exposed instance of ComfyUI.",
    author = "Savino Sisco (savio@doyensec.com), Leonardo Giovannini (leonardo@doyensec.com)",
    bootstrapModule = ComfyUiExposedUiBootstrapModule.class)
public final class ComfyUiExposedUi implements VulnDetector {
  @VisibleForTesting static final String VULNERABILITY_REPORT_PUBLISHER = "TSUNAMI_COMMUNITY";

  @VisibleForTesting static final String VULNERABILITY_REPORT_TITLE = "ComfyUI Exposed UI";

  static final String VULNERABILITY_REPORT_DESCRIPTION =
      "The scanner detected a publicly accessible ComfyUI instance without authentication. This may"
          + " allow unauthenticated attackers to interact or exploit the instance. The"
          + " detection was performed by identifying the default ComfyUI interface exposed over"
          + " HTTP without any access control.";

  @VisibleForTesting
  static final String VULNERABILITY_REPORT_RECOMMENDATION =
      "Avoid exposing ComfyUI to the internet. If exposure is"
          + " required, restrict access using network-level controls such as firewall rules or IP"
          + " whitelisting";

  @VisibleForTesting static final String MANAGER_VERSION_ENDPOINT = "api/manager/version";

  @VisibleForTesting static final String STATS_ENDPOINT = "api/system_stats";

  @VisibleForTesting
  static final Pattern VERSION_PATTERN = Pattern.compile("^V\\d+\\.\\d+\\.\\d+$");

  private static final GoogleLogger logger = GoogleLogger.forEnclosingClass();
  private final Clock utcClock;
  private final HttpClient httpClient;

  @Inject
  ComfyUiExposedUi(@UtcClock Clock utcClock, HttpClient httpClient) {
    this.utcClock = checkNotNull(utcClock);
    this.httpClient = checkNotNull(httpClient);
  }

  @Override
  public ImmutableList<Vulnerability> getAdvisories() {
    return ImmutableList.of(
        Vulnerability.newBuilder()
            .setMainId(
                VulnerabilityId.newBuilder()
                    .setPublisher(VULNERABILITY_REPORT_PUBLISHER)
                    .setValue("COMFYUI_EXPOSED_UI"))
            .setSeverity(Severity.CRITICAL)
            .setTitle(VULNERABILITY_REPORT_TITLE)
            .setDescription(VULNERABILITY_REPORT_DESCRIPTION)
            .setRecommendation(VULNERABILITY_REPORT_RECOMMENDATION)
            .build());
  }

  // This is the main entry point of VulnDetector.
  @Override
  public DetectionReportList detect(
      TargetInfo targetInfo, ImmutableList<NetworkService> matchedServices) {
    logger.atInfo().log("ComfyUI Exposed UI starts detecting.");

    return DetectionReportList.newBuilder()
        .addAllDetectionReports(
            matchedServices.stream()
                .filter(NetworkServiceUtils::isWebService)
                .filter(this::isComfyUi)
                .map(networkService -> buildDetectionReport(targetInfo, networkService))
                .collect(toImmutableList()))
        .build();
  }

  /*
   * Fingerprint phase for ComfyUI.
   * This detects the service and the version
   */
  private boolean isComfyUi(NetworkService networkService) {
    String rootUrl = NetworkServiceUtils.buildWebApplicationRootUrl(networkService);
    try {
      // Check web page title first
      String targetUri = rootUrl;
      HttpRequest req =
          HttpRequest.get(targetUri)
              .setHeaders(HttpHeaders.builder().addHeader("Accept", "application/json").build())
              .build();
      HttpResponse response;
      response = this.httpClient.send(req, networkService);
      Document doc = Jsoup.parse(response.bodyString().get());
      String title = doc.title();
      if (!title.contains("ComfyUI")) {
        return false;
      }

      // Check the system_stats endpoint
      targetUri = rootUrl + STATS_ENDPOINT;
      req = HttpRequest.get(targetUri).withEmptyHeaders().build();
      response = this.httpClient.send(req, networkService);
      // Check if devices[0]["name"] is present
      try {
        if (response.bodyJson().isEmpty()
            || response
                .bodyJson()
                .get()
                .getAsJsonObject()
                .get("devices")
                .getAsJsonArray()
                .get(0)
                .getAsJsonObject()
                .get("name")
                .getAsString()
                .isEmpty()) {
          return false;
        }
      } catch (NullPointerException | IllegalStateException | IndexOutOfBoundsException e) {
        return false;
      }
      logger.atInfo().log("ComfyUI Detected. Attempting to find version numbers.");

      // Check if the Comfy version is available (not present on older versions)
      try {
        String comfyUiVersion =
            response
                .bodyJson()
                .get()
                .getAsJsonObject()
                .get("system")
                .getAsJsonObject()
                .get("comfyui_version")
                .getAsString();
        if (!comfyUiVersion.isEmpty()) {
          logger.atInfo().log("ComfyUI version: %s", comfyUiVersion);
        }
      } catch (NullPointerException | IllegalStateException | IndexOutOfBoundsException e) {
        // Do nothing, it's ok if the version is not there
      }

      // Checking if ComfyUI Manager is available (not present on older versions)
      targetUri = rootUrl + MANAGER_VERSION_ENDPOINT;
      req = HttpRequest.get(targetUri).withEmptyHeaders().build();
      response = this.httpClient.send(req, networkService);
      if (response.status() == HttpStatus.OK
          && VERSION_PATTERN.matcher(response.bodyString().orElse("")).find()) {
        logger.atInfo().log("ComfyUI Manager version: %s", response.bodyString().get());
      }
    } catch (IOException e) {
      return false;
    }
    return true;
  }

  private DetectionReport buildDetectionReport(
      TargetInfo targetInfo, NetworkService vulnerableNetworkService) {

    return DetectionReport.newBuilder()
        .setTargetInfo(targetInfo)
        .setNetworkService(vulnerableNetworkService)
        .setDetectionTimestamp(Timestamps.fromMillis(Instant.now(utcClock).toEpochMilli()))
        .setDetectionStatus(DetectionStatus.VULNERABILITY_VERIFIED)
<<<<<<< HEAD
        .setVulnerability(
            Vulnerability.newBuilder()
                .setMainId(
                    VulnerabilityId.newBuilder()
                        .setPublisher(VULNERABILITY_REPORT_PUBLISHER)
                        .setValue("COMFYUI_EXPOSED_UI"))
                .setSeverity(Severity.HIGH)
                .setTitle(VULNERABILITY_REPORT_TITLE)
                .setDescription(VULNERABILITY_REPORT_DESCRIPTION)
                .setRecommendation(VULNERABILITY_REPORT_RECOMMENDATION))
=======
        .setVulnerability(this.getAdvisories().get(0))
>>>>>>> 9c9a7fd7
        .build();
  }
}<|MERGE_RESOLUTION|>--- conflicted
+++ resolved
@@ -99,7 +99,7 @@
                 VulnerabilityId.newBuilder()
                     .setPublisher(VULNERABILITY_REPORT_PUBLISHER)
                     .setValue("COMFYUI_EXPOSED_UI"))
-            .setSeverity(Severity.CRITICAL)
+            .setSeverity(Severity.HIGH)
             .setTitle(VULNERABILITY_REPORT_TITLE)
             .setDescription(VULNERABILITY_REPORT_DESCRIPTION)
             .setRecommendation(VULNERABILITY_REPORT_RECOMMENDATION)
@@ -208,20 +208,7 @@
         .setNetworkService(vulnerableNetworkService)
         .setDetectionTimestamp(Timestamps.fromMillis(Instant.now(utcClock).toEpochMilli()))
         .setDetectionStatus(DetectionStatus.VULNERABILITY_VERIFIED)
-<<<<<<< HEAD
-        .setVulnerability(
-            Vulnerability.newBuilder()
-                .setMainId(
-                    VulnerabilityId.newBuilder()
-                        .setPublisher(VULNERABILITY_REPORT_PUBLISHER)
-                        .setValue("COMFYUI_EXPOSED_UI"))
-                .setSeverity(Severity.HIGH)
-                .setTitle(VULNERABILITY_REPORT_TITLE)
-                .setDescription(VULNERABILITY_REPORT_DESCRIPTION)
-                .setRecommendation(VULNERABILITY_REPORT_RECOMMENDATION))
-=======
         .setVulnerability(this.getAdvisories().get(0))
->>>>>>> 9c9a7fd7
         .build();
   }
 }